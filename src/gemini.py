--- conflicted
+++ resolved
@@ -311,12 +311,7 @@
             config=types.CreateCachedContentConfig(
                 display_name=f"prompt-{date}",  # used to identify the cache
                 system_instruction=system_prompt,
-<<<<<<< HEAD
-                contents=[],
-                ttl=f"{time}s",
-=======
                 contents=contents,
                 ttl=f"{duration}s",
->>>>>>> f8d5293b
             ),
         )