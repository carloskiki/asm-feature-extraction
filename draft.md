--- conflicted
+++ resolved
@@ -5,14 +5,6 @@
 
 ## Background
 
-<<<<<<< HEAD
-Binary code similarity detection become more important as the modularity and rate of production of software grows.
-Software is almost never written from scratch, and is becoming increasingly reliant on external libraries.
-For reverse engineers, reducing the amount of repetitive assembly functions to analyze is important, as it allows them to focus on the custom made parts of a
-    binary.
-
-- Plagiarism Detection
-=======
 Binary code similarity detection becomes more important as the modularity and rate of production of software grows.
 Modern software is almost never written from scratch, and is becoming increasingly reliant on external libraries.
 For reverse engineers, reducing the amount of repetitive assembly functions to analyze is important,
@@ -21,8 +13,8 @@
     is using the vulnerable library, so that it can be mitigated.
 Another aspect of BCSD is license compliance, which is important both for corporations and open source projects.
 
+- Plagiarism Detection
 ## Related Work
->>>>>>> 35276fb4
 
 ## Methodology
 
